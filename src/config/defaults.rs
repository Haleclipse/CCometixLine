// Legacy defaults - now using ui/themes/presets.rs for configuration
// This file kept for backward compatibility

<<<<<<< HEAD
pub const DEFAULT_CONFIG: Config = Config {
    theme: String::new(), // Set to "dark" at runtime
    segments: SegmentsConfig {
        directory: true,
        git: true,
        model: true,
        usage: true,
        cost: true,
        burn_rate: true,
    },
};

impl Default for Config {
    fn default() -> Self {
        let cost_features_enabled = std::env::var("CCLINE_DISABLE_COST").is_err();
        Config {
            theme: "dark".to_string(),
            segments: SegmentsConfig {
                directory: true,
                git: true,
                model: true,
                usage: true,
                cost: cost_features_enabled,
                burn_rate: cost_features_enabled,
            },
        }
=======
use super::types::Config;

impl Default for Config {
    fn default() -> Self {
        // Use the theme presets as the source of truth
        crate::ui::themes::ThemePresets::get_default()
>>>>>>> 420ca9b1
    }
}<|MERGE_RESOLUTION|>--- conflicted
+++ resolved
@@ -1,40 +1,11 @@
 // Legacy defaults - now using ui/themes/presets.rs for configuration
 // This file kept for backward compatibility
 
-<<<<<<< HEAD
-pub const DEFAULT_CONFIG: Config = Config {
-    theme: String::new(), // Set to "dark" at runtime
-    segments: SegmentsConfig {
-        directory: true,
-        git: true,
-        model: true,
-        usage: true,
-        cost: true,
-        burn_rate: true,
-    },
-};
-
-impl Default for Config {
-    fn default() -> Self {
-        let cost_features_enabled = std::env::var("CCLINE_DISABLE_COST").is_err();
-        Config {
-            theme: "dark".to_string(),
-            segments: SegmentsConfig {
-                directory: true,
-                git: true,
-                model: true,
-                usage: true,
-                cost: cost_features_enabled,
-                burn_rate: cost_features_enabled,
-            },
-        }
-=======
 use super::types::Config;
 
 impl Default for Config {
     fn default() -> Self {
         // Use the theme presets as the source of truth
         crate::ui::themes::ThemePresets::get_default()
->>>>>>> 420ca9b1
     }
 }