pub mod block_overrides;
pub mod defaults;
pub mod loader;
pub mod types;

<<<<<<< HEAD
pub use block_overrides::*;
pub use defaults::DEFAULT_CONFIG;
=======
>>>>>>> 420ca9b1
pub use loader::ConfigLoader;
pub use types::*;<|MERGE_RESOLUTION|>--- conflicted
+++ resolved
@@ -3,10 +3,6 @@
 pub mod loader;
 pub mod types;
 
-<<<<<<< HEAD
 pub use block_overrides::*;
-pub use defaults::DEFAULT_CONFIG;
-=======
->>>>>>> 420ca9b1
 pub use loader::ConfigLoader;
 pub use types::*;