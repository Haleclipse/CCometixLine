--- conflicted
+++ resolved
@@ -2,12 +2,9 @@
 pub mod directory;
 pub mod git;
 pub mod model;
-<<<<<<< HEAD
+pub mod output_style;
 pub mod quota;
-=======
-pub mod output_style;
 pub mod session;
->>>>>>> 55488302
 pub mod update;
 pub mod usage;
 
@@ -32,11 +29,8 @@
 pub use directory::DirectorySegment;
 pub use git::GitSegment;
 pub use model::ModelSegment;
-<<<<<<< HEAD
+pub use output_style::OutputStyleSegment;
 pub use quota::QuotaSegment;
-=======
-pub use output_style::OutputStyleSegment;
 pub use session::SessionSegment;
->>>>>>> 55488302
 pub use update::UpdateSegment;
 pub use usage::UsageSegment;