use super::{Segment, SegmentData};
use crate::config::{InputData, ModelConfig, SegmentId, TranscriptEntry};
use std::collections::HashMap;
use std::fs;
use std::io::{BufRead, BufReader};
<<<<<<< HEAD
use std::path::Path;

/// Get context limit for a specific model
/// Returns 1M for Sonnet[1M] models, 200K for all others
fn get_context_limit(model_name: &str) -> u32 {
    if model_name.contains("[1m]") || model_name.contains("1M token context") {
        1_000_000 // 1M for Sonnet[1M] models
    } else {
        200_000 // 200K default for all other models
    }
}
=======
use std::path::{Path, PathBuf};
>>>>>>> 55488302

#[derive(Default)]
pub struct UsageSegment;

impl UsageSegment {
    pub fn new() -> Self {
        Self
    }

    /// Get context limit for the specified model
    fn get_context_limit_for_model(model_id: &str) -> u32 {
        let model_config = ModelConfig::load();
        model_config.get_context_limit(model_id)
    }
}

impl Segment for UsageSegment {
    fn collect(&self, input: &InputData) -> Option<SegmentData> {
<<<<<<< HEAD
        let context_used_token = if input.transcript_path == "mock_preview" {
            // Hardcoded mock data for preview
            150000
        } else {
            parse_transcript_usage(&input.transcript_path)
        };

        // Use dynamic context limit based on model
        let context_limit = get_context_limit(&input.model.display_name);
=======
        // Dynamically determine context limit based on current model ID
        let context_limit = Self::get_context_limit_for_model(&input.model.id);

        let context_used_token = parse_transcript_usage(&input.transcript_path);
>>>>>>> 55488302
        let context_used_rate = (context_used_token as f64 / context_limit as f64) * 100.0;

        let percentage_display = if context_used_rate.fract() == 0.0 {
            format!("{:.0}%", context_used_rate)
        } else {
            format!("{:.1}%", context_used_rate)
        };

        let tokens_display = if context_used_token >= 1000 {
            let k_value = context_used_token as f64 / 1000.0;
            if k_value.fract() == 0.0 {
                format!("{}k", k_value as u32)
            } else {
                format!("{:.1}k", k_value)
            }
        } else {
            context_used_token.to_string()
        };

        let mut metadata = HashMap::new();
        metadata.insert("tokens".to_string(), context_used_token.to_string());
        metadata.insert("percentage".to_string(), context_used_rate.to_string());
        metadata.insert("limit".to_string(), context_limit.to_string());
<<<<<<< HEAD
=======
        metadata.insert("model".to_string(), input.model.id.clone());
>>>>>>> 55488302

        Some(SegmentData {
            primary: format!("{} · {} tokens", percentage_display, tokens_display),
            secondary: String::new(),
            metadata,
        })
    }

    fn id(&self) -> SegmentId {
        SegmentId::Usage
    }
}

fn parse_transcript_usage<P: AsRef<Path>>(transcript_path: P) -> u32 {
    let path = transcript_path.as_ref();

    // Try to parse from current transcript file
    if let Some(usage) = try_parse_transcript_file(path) {
        return usage;
    }

    // If file doesn't exist, try to find usage from project history
    if !path.exists() {
        if let Some(usage) = try_find_usage_from_project_history(path) {
            return usage;
        }
    }

    0
}

fn try_parse_transcript_file(path: &Path) -> Option<u32> {
    let file = fs::File::open(path).ok()?;
    let reader = BufReader::new(file);
    let lines: Vec<String> = reader
        .lines()
        .collect::<Result<Vec<_>, _>>()
        .unwrap_or_default();

    if lines.is_empty() {
        return None;
    }

    // Check if the last line is a summary
    let last_line = lines.last()?.trim();
    if let Ok(entry) = serde_json::from_str::<TranscriptEntry>(last_line) {
        if entry.r#type.as_deref() == Some("summary") {
            // Handle summary case: find usage by leafUuid
            if let Some(leaf_uuid) = &entry.leaf_uuid {
                let project_dir = path.parent()?;
                return find_usage_by_leaf_uuid(leaf_uuid, project_dir);
            }
        }
    }

    // Normal case: find the last assistant message in current file
    for line in lines.iter().rev() {
        let line = line.trim();
        if line.is_empty() {
            continue;
        }

        if let Ok(entry) = serde_json::from_str::<TranscriptEntry>(line) {
            if entry.r#type.as_deref() == Some("assistant") {
                if let Some(message) = &entry.message {
                    if let Some(raw_usage) = &message.usage {
                        let normalized = raw_usage.clone().normalize();
                        return Some(normalized.display_tokens());
                    }
                }
            }
        }
    }

    None
}

fn find_usage_by_leaf_uuid(leaf_uuid: &str, project_dir: &Path) -> Option<u32> {
    // Search for the leafUuid across all session files in the project directory
    let entries = fs::read_dir(project_dir).ok()?;

    for entry in entries {
        let entry = entry.ok()?;
        let path = entry.path();

        if path.extension().and_then(|s| s.to_str()) != Some("jsonl") {
            continue;
        }

        if let Some(usage) = search_uuid_in_file(&path, leaf_uuid) {
            return Some(usage);
        }
    }

    None
}

fn search_uuid_in_file(path: &Path, target_uuid: &str) -> Option<u32> {
    let file = fs::File::open(path).ok()?;
    let reader = BufReader::new(file);
    let lines: Vec<String> = reader
        .lines()
        .collect::<Result<Vec<_>, _>>()
        .unwrap_or_default();

    // Find the message with target_uuid
    for line in &lines {
        let line = line.trim();
        if line.is_empty() {
            continue;
        }

        if let Ok(entry) = serde_json::from_str::<TranscriptEntry>(line) {
            if let Some(uuid) = &entry.uuid {
                if uuid == target_uuid {
                    // Found the target message, check its type
                    if entry.r#type.as_deref() == Some("assistant") {
                        // Direct assistant message with usage
                        if let Some(message) = &entry.message {
                            if let Some(raw_usage) = &message.usage {
                                let normalized = raw_usage.clone().normalize();
                                return Some(normalized.display_tokens());
                            }
                        }
                    } else if entry.r#type.as_deref() == Some("user") {
                        // User message, need to find the parent assistant message
                        if let Some(parent_uuid) = &entry.parent_uuid {
                            return find_assistant_message_by_uuid(&lines, parent_uuid);
                        }
                    }
                    break;
                }
            }
        }
    }

    None
}

fn find_assistant_message_by_uuid(lines: &[String], target_uuid: &str) -> Option<u32> {
    for line in lines {
        let line = line.trim();
        if line.is_empty() {
            continue;
        }

        if let Ok(entry) = serde_json::from_str::<TranscriptEntry>(line) {
            if let Some(uuid) = &entry.uuid {
                if uuid == target_uuid && entry.r#type.as_deref() == Some("assistant") {
                    if let Some(message) = &entry.message {
                        if let Some(raw_usage) = &message.usage {
                            let normalized = raw_usage.clone().normalize();
                            return Some(normalized.display_tokens());
                        }
                    }
                }
            }
        }
    }

    None
}

fn try_find_usage_from_project_history(transcript_path: &Path) -> Option<u32> {
    let project_dir = transcript_path.parent()?;

    // Find the most recent session file in the project directory
    let mut session_files: Vec<PathBuf> = Vec::new();
    let entries = fs::read_dir(project_dir).ok()?;

    for entry in entries {
        let entry = entry.ok()?;
        let path = entry.path();

        if path.extension().and_then(|s| s.to_str()) == Some("jsonl") {
            session_files.push(path);
        }
    }

    if session_files.is_empty() {
        return None;
    }

    // Sort by modification time (most recent first)
    session_files.sort_by_key(|path| {
        fs::metadata(path)
            .and_then(|m| m.modified())
            .unwrap_or(std::time::UNIX_EPOCH)
    });
    session_files.reverse();

    // Try to find usage from the most recent session
    for session_path in &session_files {
        if let Some(usage) = try_parse_transcript_file(session_path) {
            return Some(usage);
        }
    }

    None
}<|MERGE_RESOLUTION|>--- conflicted
+++ resolved
@@ -3,8 +3,7 @@
 use std::collections::HashMap;
 use std::fs;
 use std::io::{BufRead, BufReader};
-<<<<<<< HEAD
-use std::path::Path;
+use std::path::{Path, PathBuf};
 
 /// Get context limit for a specific model
 /// Returns 1M for Sonnet[1M] models, 200K for all others
@@ -15,9 +14,6 @@
         200_000 // 200K default for all other models
     }
 }
-=======
-use std::path::{Path, PathBuf};
->>>>>>> 55488302
 
 #[derive(Default)]
 pub struct UsageSegment;
@@ -36,22 +32,15 @@
 
 impl Segment for UsageSegment {
     fn collect(&self, input: &InputData) -> Option<SegmentData> {
-<<<<<<< HEAD
+        // Dynamically determine context limit based on current model ID
+        let context_limit = Self::get_context_limit_for_model(&input.model.id);
+
         let context_used_token = if input.transcript_path == "mock_preview" {
             // Hardcoded mock data for preview
             150000
         } else {
             parse_transcript_usage(&input.transcript_path)
         };
-
-        // Use dynamic context limit based on model
-        let context_limit = get_context_limit(&input.model.display_name);
-=======
-        // Dynamically determine context limit based on current model ID
-        let context_limit = Self::get_context_limit_for_model(&input.model.id);
-
-        let context_used_token = parse_transcript_usage(&input.transcript_path);
->>>>>>> 55488302
         let context_used_rate = (context_used_token as f64 / context_limit as f64) * 100.0;
 
         let percentage_display = if context_used_rate.fract() == 0.0 {
@@ -75,10 +64,7 @@
         metadata.insert("tokens".to_string(), context_used_token.to_string());
         metadata.insert("percentage".to_string(), context_used_rate.to_string());
         metadata.insert("limit".to_string(), context_limit.to_string());
-<<<<<<< HEAD
-=======
         metadata.insert("model".to_string(), input.model.id.clone());
->>>>>>> 55488302
 
         Some(SegmentData {
             primary: format!("{} · {} tokens", percentage_display, tokens_display),
