pub mod billing;
pub mod cli;
pub mod config;
pub mod core;
<<<<<<< HEAD
pub mod updater;
pub mod utils;
=======
pub mod ui;

#[cfg(feature = "self-update")]
pub mod updater;
>>>>>>> 420ca9b1
<|MERGE_RESOLUTION|>--- conflicted
+++ resolved
@@ -2,12 +2,8 @@
 pub mod cli;
 pub mod config;
 pub mod core;
-<<<<<<< HEAD
-pub mod updater;
-pub mod utils;
-=======
 pub mod ui;
 
 #[cfg(feature = "self-update")]
 pub mod updater;
->>>>>>> 420ca9b1
+pub mod utils;