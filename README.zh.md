--- conflicted
+++ resolved
@@ -2,15 +2,11 @@
 
 [English](README.md) | [中文](README.zh.md)
 
-<<<<<<< HEAD
-基于 Rust 的高性能 Claude Code 状态栏工具，集成 Git 信息、实时使用量跟踪和智能 API 配额监控。
+基于 Rust 的高性能 Claude Code 状态栏工具，集成 Git 信息、使用量跟踪、交互式 TUI 配置、Claude Code 增强工具和智能 API 配额监控。
 
 > 这是专为 PackyCode 服务特别适配的 CCometixLine 版本。原版 CCometixLine 由 [Haleclipse](https://github.com/Haleclipse/CCometixLine) 基于 MIT License 创建。本项目也基于 MIT License 发布。
 >
 > PackyCode 是一个第三方的 Claude Code 中转服务。本项目为第三方自发适配，与 Anthropic 和 PackyCode 均无关。PackyCode 官网：[packycode.com](https://www.packycode.com/) 和 [share.packycode.com](https://share.packycode.com/)。本项目实现了对两个端点的自动适配。
-=======
-基于 Rust 的高性能 Claude Code 状态栏工具，集成 Git 信息、使用量跟踪、交互式 TUI 配置和 Claude Code 补丁工具。
->>>>>>> 55488302
 
 ![Language:Rust](https://img.shields.io/static/v1?label=Language&message=Rust&color=orange&style=flat-square)
 ![License:MIT](https://img.shields.io/static/v1?label=License&message=MIT&color=blue&style=flat-square)
@@ -24,26 +20,14 @@
 
 ## 特性
 
-### 核心功能
+- **高性能** Rust 原生速度
 - **Git 集成** 显示分支、状态和跟踪信息
 - **模型显示** 简化的 Claude 模型名称
 - **使用量跟踪** 基于转录文件分析  
 - **智能 API 配额监控** 支持双端点智能检测
 - **目录显示** 显示当前工作空间
 - **简洁设计** 使用 Nerd Font 图标
-
-### 交互式 TUI 功能
-- **交互式主菜单** 无输入时直接执行显示菜单
-- **TUI 配置界面** 实时预览配置效果
-- **主题系统** 多种内置预设主题
-- **段落自定义** 精细化控制各段落
-- **配置管理** 初始化、检查、编辑配置
-
-### Claude Code 增强
-- **禁用上下文警告** 移除烦人的"Context low"消息
-- **启用详细模式** 增强输出详细信息
-- **稳定补丁器** 适应 Claude Code 版本更新
-- **自动备份** 安全修改，支持轻松恢复
+- **简单配置** 通过命令行选项配置
 
 ## 安装
 
@@ -69,8 +53,79 @@
 
 安装后：
 - ✅ 全局命令 `ccline` 可在任何地方使用
-- ⚙️ 按照下方提示进行配置以集成到 Claude Code
-- 🎨 运行 `ccline -c` 打开配置面板进行主题选择
+- ✅ 自动配置 Claude Code 到 `~/.claude/ccline/ccline`
+- ✅ 立即可用！
+
+### 更新
+
+```bash
+npm update -g @ding113/ccline-packycc
+```
+
+### 手动安装
+
+或者从 [Releases](https://github.com/ding113/ccline-packycc/releases) 手动下载：
+
+#### Linux
+
+#### 选项 1: 动态链接版本（推荐）
+```bash
+mkdir -p ~/.claude/ccline
+wget https://github.com/ding113/ccline-packycc/releases/latest/download/ccline-linux-x64.tar.gz
+tar -xzf ccline-linux-x64.tar.gz
+cp ccline ~/.claude/ccline/
+chmod +x ~/.claude/ccline/ccline
+```
+*系统要求: Ubuntu 22.04+, CentOS 9+, Debian 11+, RHEL 9+ (glibc 2.35+)*
+
+#### 选项 2: 静态链接版本（通用兼容）
+```bash
+mkdir -p ~/.claude/ccline
+wget https://github.com/ding113/ccline-packycc/releases/latest/download/ccline-linux-x64-static.tar.gz
+tar -xzf ccline-linux-x64-static.tar.gz
+cp ccline ~/.claude/ccline/
+chmod +x ~/.claude/ccline/ccline
+```
+*适用于任何 Linux 发行版（静态链接，无依赖）*
+
+### macOS (Intel)
+
+```bash  
+mkdir -p ~/.claude/ccline
+wget https://github.com/ding113/ccline-packycc/releases/latest/download/ccline-macos-x64.tar.gz
+tar -xzf ccline-macos-x64.tar.gz
+cp ccline ~/.claude/ccline/
+chmod +x ~/.claude/ccline/ccline
+```
+
+### macOS (Apple Silicon)
+
+```bash
+mkdir -p ~/.claude/ccline  
+wget https://github.com/ding113/ccline-packycc/releases/latest/download/ccline-macos-arm64.tar.gz
+tar -xzf ccline-macos-arm64.tar.gz
+cp ccline ~/.claude/ccline/
+chmod +x ~/.claude/ccline/ccline
+```
+
+### Windows
+
+```powershell
+# 创建目录并下载
+New-Item -ItemType Directory -Force -Path "$env:USERPROFILE\.claude\ccline"
+Invoke-WebRequest -Uri "https://github.com/ding113/ccline-packycc/releases/latest/download/ccline-windows-x64.zip" -OutFile "ccline-windows-x64.zip"
+Expand-Archive -Path "ccline-windows-x64.zip" -DestinationPath "."
+Move-Item "ccline.exe" "$env:USERPROFILE\.claude\ccline\"
+```
+
+### 从源码构建
+
+```bash
+git clone https://github.com/ding113/ccline-packycc.git
+cd CCometixLine
+cargo build --release
+cp target/release/ccometixline ~/.claude/ccline/ccline
+```
 
 ### Claude Code 配置
 
@@ -98,132 +153,20 @@
 }
 ```
 
-**后备方案 (npm 安装):**
-```json
-{
-  "statusLine": {
-    "type": "command", 
-    "command": "ccline",
-    "padding": 0
-  }
-}
-```
-*如果 npm 全局安装已在 PATH 中可用，则使用此配置*
-
-### 更新
-
-```bash
-npm update -g @ding113/ccline-packycc
-```
-
-<details>
-<summary>手动安装（点击展开）</summary>
-
-或者从 [Releases](https://github.com/ding113/ccline-packycc/releases) 手动下载：
-
-#### Linux
-
-#### 选项 1: 动态链接版本（推荐）
-```bash
-mkdir -p ~/.claude/ccline
-wget https://github.com/ding113/ccline-packycc/releases/latest/download/ccline-linux-x64.tar.gz
-tar -xzf ccline-linux-x64.tar.gz
-cp ccline ~/.claude/ccline/
-chmod +x ~/.claude/ccline/ccline
-```
-*系统要求: Ubuntu 22.04+, CentOS 9+, Debian 11+, RHEL 9+ (glibc 2.35+)*
-
-#### 选项 2: 静态链接版本（通用兼容）
-```bash
-mkdir -p ~/.claude/ccline
-wget https://github.com/ding113/ccline-packycc/releases/latest/download/ccline-linux-x64-static.tar.gz
-tar -xzf ccline-linux-x64-static.tar.gz
-cp ccline ~/.claude/ccline/
-chmod +x ~/.claude/ccline/ccline
-```
-*适用于任何 Linux 发行版（静态链接，无依赖）*
-
-#### macOS (Intel)
-
-```bash  
-mkdir -p ~/.claude/ccline
-wget https://github.com/ding113/ccline-packycc/releases/latest/download/ccline-macos-x64.tar.gz
-tar -xzf ccline-macos-x64.tar.gz
-cp ccline ~/.claude/ccline/
-chmod +x ~/.claude/ccline/ccline
-```
-
-#### macOS (Apple Silicon)
-
-```bash
-mkdir -p ~/.claude/ccline  
-wget https://github.com/ding113/ccline-packycc/releases/latest/download/ccline-macos-arm64.tar.gz
-tar -xzf ccline-macos-arm64.tar.gz
-cp ccline ~/.claude/ccline/
-chmod +x ~/.claude/ccline/ccline
-```
-
-#### Windows
-
-```powershell
-# 创建目录并下载
-New-Item -ItemType Directory -Force -Path "$env:USERPROFILE\.claude\ccline"
-Invoke-WebRequest -Uri "https://github.com/ding113/ccline-packycc/releases/latest/download/ccline-windows-x64.zip" -OutFile "ccline-windows-x64.zip"
-Expand-Archive -Path "ccline-windows-x64.zip" -DestinationPath "."
-Move-Item "ccline.exe" "$env:USERPROFILE\.claude\ccline\"
-```
-
-</details>
-
-### 从源码构建
-
-```bash
-git clone https://github.com/ding113/ccline-packycc.git
-cd CCometixLine
-cargo build --release
-cp target/release/ccometixline ~/.claude/ccline/ccline
-```
-
 ## 使用
 
-### 配置管理
-
-```bash
-# 初始化配置文件
-ccline --init
-
-# 检查配置有效性  
-ccline --check
-
-# 打印当前配置
-ccline --print
-
-# 进入 TUI 配置模式
-ccline --config
-```
-
-### 主题覆盖
-
-```bash
-# 临时使用指定主题（覆盖配置文件设置）
-ccline --theme cometix
-ccline --theme minimal
-ccline --theme gruvbox
-ccline --theme nord
-ccline --theme powerline-dark
-
-# 或使用 ~/.claude/ccline/themes/ 目录下的自定义主题
-ccline --theme my-custom-theme
-```
-
-### Claude Code 增强
-
-```bash
-# 禁用上下文警告并启用详细模式
-ccline --patch /path/to/claude-code/cli.js
-
-# 常见安装路径示例
-ccline --patch ~/.local/share/fnm/node-versions/v24.4.1/installation/lib/node_modules/@anthropic-ai/claude-code/cli.js
+```bash
+# 基础使用 (显示所有启用的段落)
+ccline
+
+# 显示帮助
+ccline --help
+
+# 打印默认配置
+ccline --print-config
+
+# TUI 配置模式 (计划中)
+ccline --configure
 ```
 
 ## 默认段落
@@ -258,23 +201,13 @@
 
 ## 配置
 
-CCometixLine 支持通过 TOML 文件和交互式 TUI 进行完整配置：
-
-- **配置文件**: `~/.claude/ccline/config.toml`
-- **交互式 TUI**: `ccline --config` 实时编辑配置并预览效果
-- **主题文件**: `~/.claude/ccline/themes/*.toml` 自定义主题文件
-- **自动初始化**: `ccline --init` 创建默认配置
-
-### 可用段落
-
-所有段落都支持配置：
-- 启用/禁用切换
-- 自定义分隔符和图标
-- 颜色自定义
-- 格式选项
-
-支持的段落：目录、Git、模型、使用量、时间、成本、输出样式
-
+计划在未来版本中支持配置。当前为所有段落使用合理的默认值。
+
+## 性能
+
+- **启动时间**：< 50ms（TypeScript 版本约 200ms）
+- **内存使用**：< 10MB（Node.js 工具约 25MB）
+- **二进制大小**：约 2MB 优化版本
 
 ## 系统要求
 
@@ -300,11 +233,11 @@
 
 ## 路线图
 
-- [x] TOML 配置文件支持
-- [x] TUI 配置界面
-- [x] 自定义主题
-- [x] 交互式主菜单
-- [x] Claude Code 增强工具
+- [ ] TOML 配置文件支持
+- [ ] TUI 配置界面
+- [ ] 自定义主题
+- [ ] 插件系统
+- [ ] 跨平台二进制文件
 
 ## 贡献
 
