[package]
<<<<<<< HEAD
name = "ccometixline-packycc"
version = "1.0.3"
=======
name = "ccometixline"
version = "1.0.4"
>>>>>>> 55488302
edition = "2021"
description = "CCometixLine (ccline) - High-performance Claude Code StatusLine tool written in Rust"
authors = ["ding113"]
license = "MIT"
repository = "https://github.com/ding113/ccline-packycc"
readme = "README.md"
keywords = ["claude", "statusline", "powerline", "rust", "claude-code"]
categories = ["command-line-utilities", "development-tools"]

[dependencies]
serde = { version = "1.0", features = ["derive"] }
serde_json = "1.0"
clap = { version = "4.0", features = ["derive"] }
toml = "0.8"

ratatui = { version = "0.29", optional = true }
crossterm = { version = "0.28", optional = true }

ansi_term = { version = "0.12", optional = true }
ansi-to-tui = { version = "7.0", optional = true }

ureq = { version = "2.10", features = ["json"], optional = true }
semver = { version = "1.0", optional = true }
chrono = { version = "0.4", features = ["serde"], optional = true }
dirs = { version = "5.0", optional = true }
regex = "1.0"



[features]
<<<<<<< HEAD
default = ["tui", "self-update", "quota"]
=======
default = ["tui", "self-update", "dirs"]
>>>>>>> 55488302
tui = ["ratatui", "crossterm", "ansi_term", "ansi-to-tui", "chrono"]
self-update = ["ureq", "semver", "chrono", "dirs"]
quota = ["ureq", "dirs"]<|MERGE_RESOLUTION|>--- conflicted
+++ resolved
@@ -1,11 +1,6 @@
 [package]
-<<<<<<< HEAD
 name = "ccometixline-packycc"
-version = "1.0.3"
-=======
-name = "ccometixline"
 version = "1.0.4"
->>>>>>> 55488302
 edition = "2021"
 description = "CCometixLine (ccline) - High-performance Claude Code StatusLine tool written in Rust"
 authors = ["ding113"]
@@ -36,11 +31,7 @@
 
 
 [features]
-<<<<<<< HEAD
-default = ["tui", "self-update", "quota"]
-=======
-default = ["tui", "self-update", "dirs"]
->>>>>>> 55488302
+default = ["tui", "self-update", "quota", "dirs"]
 tui = ["ratatui", "crossterm", "ansi_term", "ansi-to-tui", "chrono"]
 self-update = ["ureq", "semver", "chrono", "dirs"]
 quota = ["ureq", "dirs"]